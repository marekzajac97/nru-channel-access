import random
import simpy


RANDOM_SEED = 42
<<<<<<< HEAD
SIM_TIME = 0.1							# Simulation time in seconds
=======
TRANSMITION_TIME = 8					# Mean tranmission time in miliseconds
SIM_TIME = 100							# Simulation time in seconds
>>>>>>> c19ded0f
GNB_NUMBER = 2							# Number of gNBs/nodes

DETER_PERIOD = 16						# Time which a node is required to wait at the start of prioritization period (16 us)
OBSERVATION_SLOT_DURATION = 9			# observation slot length in microseconds
SYNCHRONIZATION_SLOT_DURATION = 1000	# synchronization slot length in microseconds

# Channel access class 1
# M = 1 					 # fixed number of observation slots in prioritization period
# CW_MIN = 3				 # minimum contention window size
# CW_MAX = 7			     # maximum
# MCOT = 2

# Channel access class 2
# M = 1
# CW_MIN = 7
# CW_MAX = 15
# MCOT = 3

# Channel access class 3
# M = 2
# CW_MIN = 15
# CW_MAX = 63
# MCOT = 8

# Channel access class 4
M = 7
CW_MIN = 15
CW_MAX = 1023
MCOT = 8


def log(output):
	pass
	# if 'gNB 0' in output:
	# 	print("\033[35m" + output + "\033[0m")
	# else:
	# 	print(output)

def log_fail(output):
	pass
	# print("\033[91m" + output + "\033[0m")

def log_success(output):
	pass
	# print("\033[92m" + output + "\033[0m")

class Transmission(object):
	def __init__(self, start, end, airtime):
		self.start = start
		self.end = end
		self.airtime = airtime
		self.collided = False

class Channel(object):
	def __init__(self, env):
		self.ongoing_transmisions = []
		self.sensing_processes = []
		self.env = env

	def occupy(self, transmission):
		self.ongoing_transmisions.append(transmission)
		for process in self.sensing_processes:
			if process.is_alive:
				process.interrupt()
		yield self.env.timeout(transmission.airtime)
		self.ongoing_transmisions.remove(transmission)

	def check_collision(self, transmission):
		"""Check if a given transmission start/end times overlapped with any of the ongoing transmissions"""
		for t in self.ongoing_transmisions:
			if t.end > transmission.start and t.start < transmission.end:
			 	transmission.collided = True
			 	t.collided = True

	def time_until_free(self):
		"""Return time left for the channel to become idle"""
		max_time = 0
		for t in self.ongoing_transmisions:
			# if self.env.now != t.start:  # don't count transmissions which had just started (workaround for case when a few nodes begin transmission at the same time. One will always start before the others :/)
			time_left = t.end - self.env.now
			if time_left > max_time:
				max_time = time_left
		return max_time


class Gnb(object):
	def __init__(self, env, id, channel):
		self.env = env
		self.channel = channel
		self.id = id
		self.cw = CW_MIN				# current contention window size
		self.N = None					# backoff counter
		self.next_sync_slot_boundry = 0	# nex synchronization slot boundry
		self.successful_trans = 0		# number of successful transmissions
		self.total_trans = 0			# total number of transmissions

		self.env.process(self.run())

	def sync_slot_counter(self):
		"""Process responsible for keeping the next sync slot boundry timestamp"""
		while True:
			self.next_sync_slot_boundry += SYNCHRONIZATION_SLOT_DURATION
			# log_fail("{:.2f}:\t {} SYNC SLOT BOUNDRY NOW".format(self.env.now, self.id))
			yield self.env.timeout(SYNCHRONIZATION_SLOT_DURATION)

	def transmit(self, transmission):
		"""Start occupying the channel for the transmission's duration and check for collison"""
		log("{:.2f}:\t {} is now occupying the channel for the next {:.2f}".format(self.env.now, self.id, transmission.airtime))
		yield self.env.process(self.channel.occupy(transmission))
		log("{:.2f}:\t {} frees the channel".format(self.env.now, self.id))
		self.channel.check_collision(transmission)

	def wait_for_idle_channel(self):
		"""Wait until the channel is sensed idle"""
		waiting_time = self.channel.time_until_free()
		while waiting_time != 0:
			log("{:.2f}:\t {} is sensing channel busy (for at least {:.2f})".format(self.env.now, self.id, waiting_time))
			yield self.env.timeout(waiting_time)
			waiting_time = self.channel.time_until_free() # in case a new transmission started check again

	def sense_channel(self, slots_to_wait):
		"""Wait for the duration of slots_to_wait x OBSERVATION_SLOT_DURATION. Return remaining slots (0 if procedure was successful)"""
		try:
			while slots_to_wait > 0:
				yield self.env.timeout(OBSERVATION_SLOT_DURATION)
				slots_to_wait -= 1
				log("{:.2f}:\t {} Channel idle for the duration of a single observation slot, remaining slots: {}".format(self.env.now, self.id, slots_to_wait))
		except simpy.Interrupt:
			log("{:.2f}:\t {} Channel sensed busy during observation slot, remaining slots: {}".format(self.env.now, self.id, slots_to_wait))
		return slots_to_wait

	def wait_prioritization_period(self):
		"""Wait initial 16 us + m x OBSERVATION_SLOT_DURATION us"""
		m = M
		while m > 0:  # if m == 0 continue to backoff
			yield self.env.process(self.wait_for_idle_channel())
			log("{:.2f}:\t {} Channel is now idle, waiting the duration of the deter period ({:.2f})".format(self.env.now, self.id, DETER_PERIOD))
			yield self.env.timeout(DETER_PERIOD)
			if self.channel.time_until_free() == 0:
				log("{:.2f}:\t {} Checking the channel after deter period: IDLE - wait {} observation slots".format(self.env.now, self.id, M))
			else:
				log("{:.2f}:\t {} Checking the channel after deter period: BUSY - wait for idle channel".format(self.env.now, self.id))
				continue  # start the whole proces over again

			sensing_proc = self.env.process(self.sense_channel(M))
			self.channel.sensing_processes.append(sensing_proc)  # let the channel know that there is a process sensing it
			m = yield sensing_proc
			self.channel.sensing_processes.remove(sensing_proc)
	
	def wait_random_backoff(self):
		"""Wait random number of slots N x OBSERVATION_SLOT_DURATION us"""
		sensing_proc = self.env.process(self.sense_channel(self.N))
		self.channel.sensing_processes.append(sensing_proc)
		self.N = yield sensing_proc
		self.channel.sensing_processes.remove(sensing_proc)

	def run(self):
		"""Main process. Genrate new transmission, wait for channel to become idle and begin transmission"""
		self.env.process(self.sync_slot_counter())
		while True:
			log("{:.2f}:\t {} begins new transmisson procedure".format(self.env.now, self.id))
			
			self.N = random.randint(0, self.cw)  # draw a random backoff
			log("{:.2f}:\t {} gNB has drawn a random backoff counter = {}".format(self.env.now, self.id, self.N))
			while True:
				yield self.env.process(self.wait_prioritization_period())
				log("{:.2f}:\t {} prioritization period has finnished".format(self.env.now, self.id, self.N))
				yield self.env.process(self.wait_random_backoff())
				if self.N == 0:
					break
				else:
					log("{:.2f}:\t {} backoff is frozen".format(self.env.now, self.id))

			# reserve channel while waiting for the next sync slot boundry
			time_to_next_sync_slot = self.next_sync_slot_boundry - self.env.now
			log("{:.2f}:\t {} transmiting reservation signal while waiting for a new slot boundry for the next {:.2f}".format(self.env.now, self.id, time_to_next_sync_slot))
			reservation_signal = Transmission(self.env.now, self.env.now + time_to_next_sync_slot, time_to_next_sync_slot)
			yield self.env.process(self.channel.occupy(reservation_signal))

			trans_time = (MCOT * 1e3 - time_to_next_sync_slot) # substract time taken for transmiting reservation signal to fulfill MCOT constraint
			transmission = Transmission(self.env.now, self.env.now + trans_time, trans_time)
			yield self.env.process(self.transmit(transmission))
			if not transmission.collided:
				self.cw = CW_MIN
				log_success("{:.2f}:\t {} transmission was successful. Current CW={}".format(self.env.now, self.id, self.cw))
				self.successful_trans += 1
				self.total_trans += 1
			else:
				if self.cw < CW_MAX:
					self.cw = ((self.cw + 1) * 2) - 1
				log_fail("{:.2f}:\t {} transmission resulted in a collision. Current CW={}".format(self.env.now, self.id, self.cw))
				self.total_trans += 1
			

random.seed(RANDOM_SEED)

env = simpy.Environment()
channel = Channel(env)
gnbs = [Gnb(env, 'gNB {}'.format(i), channel) for i in range(GNB_NUMBER)]

env.run(until=(SIM_TIME*1e6))

total_transmissions = 0
successful_transmissions = 0

for gnb in gnbs:
	print("------------------------------------")
	print(gnb.id)
	print('Collsions: {}/{} ({:.2f}%)'.format(gnb.total_trans - gnb.successful_trans,
		                                      gnb.total_trans,
		                                      (1 - gnb.successful_trans / gnb.total_trans) * 100))
	total_transmissions += gnb.total_trans
	successful_transmissions += gnb.successful_trans

print('====================================')
print('\nMean colission probablility: {:.4f}'.format(1 - (successful_transmissions / total_transmissions)))<|MERGE_RESOLUTION|>--- conflicted
+++ resolved
@@ -1,227 +1,224 @@
-import random
-import simpy
-
-
-RANDOM_SEED = 42
-<<<<<<< HEAD
-SIM_TIME = 0.1							# Simulation time in seconds
-=======
-TRANSMITION_TIME = 8					# Mean tranmission time in miliseconds
-SIM_TIME = 100							# Simulation time in seconds
->>>>>>> c19ded0f
-GNB_NUMBER = 2							# Number of gNBs/nodes
-
-DETER_PERIOD = 16						# Time which a node is required to wait at the start of prioritization period (16 us)
-OBSERVATION_SLOT_DURATION = 9			# observation slot length in microseconds
-SYNCHRONIZATION_SLOT_DURATION = 1000	# synchronization slot length in microseconds
-
-# Channel access class 1
-# M = 1 					 # fixed number of observation slots in prioritization period
-# CW_MIN = 3				 # minimum contention window size
-# CW_MAX = 7			     # maximum
-# MCOT = 2
-
-# Channel access class 2
-# M = 1
-# CW_MIN = 7
-# CW_MAX = 15
-# MCOT = 3
-
-# Channel access class 3
-# M = 2
-# CW_MIN = 15
-# CW_MAX = 63
-# MCOT = 8
-
-# Channel access class 4
-M = 7
-CW_MIN = 15
-CW_MAX = 1023
-MCOT = 8
-
-
-def log(output):
-	pass
-	# if 'gNB 0' in output:
-	# 	print("\033[35m" + output + "\033[0m")
-	# else:
-	# 	print(output)
-
-def log_fail(output):
-	pass
-	# print("\033[91m" + output + "\033[0m")
-
-def log_success(output):
-	pass
-	# print("\033[92m" + output + "\033[0m")
-
-class Transmission(object):
-	def __init__(self, start, end, airtime):
-		self.start = start
-		self.end = end
-		self.airtime = airtime
-		self.collided = False
-
-class Channel(object):
-	def __init__(self, env):
-		self.ongoing_transmisions = []
-		self.sensing_processes = []
-		self.env = env
-
-	def occupy(self, transmission):
-		self.ongoing_transmisions.append(transmission)
-		for process in self.sensing_processes:
-			if process.is_alive:
-				process.interrupt()
-		yield self.env.timeout(transmission.airtime)
-		self.ongoing_transmisions.remove(transmission)
-
-	def check_collision(self, transmission):
-		"""Check if a given transmission start/end times overlapped with any of the ongoing transmissions"""
-		for t in self.ongoing_transmisions:
-			if t.end > transmission.start and t.start < transmission.end:
-			 	transmission.collided = True
-			 	t.collided = True
-
-	def time_until_free(self):
-		"""Return time left for the channel to become idle"""
-		max_time = 0
-		for t in self.ongoing_transmisions:
-			# if self.env.now != t.start:  # don't count transmissions which had just started (workaround for case when a few nodes begin transmission at the same time. One will always start before the others :/)
-			time_left = t.end - self.env.now
-			if time_left > max_time:
-				max_time = time_left
-		return max_time
-
-
-class Gnb(object):
-	def __init__(self, env, id, channel):
-		self.env = env
-		self.channel = channel
-		self.id = id
-		self.cw = CW_MIN				# current contention window size
-		self.N = None					# backoff counter
-		self.next_sync_slot_boundry = 0	# nex synchronization slot boundry
-		self.successful_trans = 0		# number of successful transmissions
-		self.total_trans = 0			# total number of transmissions
-
-		self.env.process(self.run())
-
-	def sync_slot_counter(self):
-		"""Process responsible for keeping the next sync slot boundry timestamp"""
-		while True:
-			self.next_sync_slot_boundry += SYNCHRONIZATION_SLOT_DURATION
-			# log_fail("{:.2f}:\t {} SYNC SLOT BOUNDRY NOW".format(self.env.now, self.id))
-			yield self.env.timeout(SYNCHRONIZATION_SLOT_DURATION)
-
-	def transmit(self, transmission):
-		"""Start occupying the channel for the transmission's duration and check for collison"""
-		log("{:.2f}:\t {} is now occupying the channel for the next {:.2f}".format(self.env.now, self.id, transmission.airtime))
-		yield self.env.process(self.channel.occupy(transmission))
-		log("{:.2f}:\t {} frees the channel".format(self.env.now, self.id))
-		self.channel.check_collision(transmission)
-
-	def wait_for_idle_channel(self):
-		"""Wait until the channel is sensed idle"""
-		waiting_time = self.channel.time_until_free()
-		while waiting_time != 0:
-			log("{:.2f}:\t {} is sensing channel busy (for at least {:.2f})".format(self.env.now, self.id, waiting_time))
-			yield self.env.timeout(waiting_time)
-			waiting_time = self.channel.time_until_free() # in case a new transmission started check again
-
-	def sense_channel(self, slots_to_wait):
-		"""Wait for the duration of slots_to_wait x OBSERVATION_SLOT_DURATION. Return remaining slots (0 if procedure was successful)"""
-		try:
-			while slots_to_wait > 0:
-				yield self.env.timeout(OBSERVATION_SLOT_DURATION)
-				slots_to_wait -= 1
-				log("{:.2f}:\t {} Channel idle for the duration of a single observation slot, remaining slots: {}".format(self.env.now, self.id, slots_to_wait))
-		except simpy.Interrupt:
-			log("{:.2f}:\t {} Channel sensed busy during observation slot, remaining slots: {}".format(self.env.now, self.id, slots_to_wait))
-		return slots_to_wait
-
-	def wait_prioritization_period(self):
-		"""Wait initial 16 us + m x OBSERVATION_SLOT_DURATION us"""
-		m = M
-		while m > 0:  # if m == 0 continue to backoff
-			yield self.env.process(self.wait_for_idle_channel())
-			log("{:.2f}:\t {} Channel is now idle, waiting the duration of the deter period ({:.2f})".format(self.env.now, self.id, DETER_PERIOD))
-			yield self.env.timeout(DETER_PERIOD)
-			if self.channel.time_until_free() == 0:
-				log("{:.2f}:\t {} Checking the channel after deter period: IDLE - wait {} observation slots".format(self.env.now, self.id, M))
-			else:
-				log("{:.2f}:\t {} Checking the channel after deter period: BUSY - wait for idle channel".format(self.env.now, self.id))
-				continue  # start the whole proces over again
-
-			sensing_proc = self.env.process(self.sense_channel(M))
-			self.channel.sensing_processes.append(sensing_proc)  # let the channel know that there is a process sensing it
-			m = yield sensing_proc
-			self.channel.sensing_processes.remove(sensing_proc)
-	
-	def wait_random_backoff(self):
-		"""Wait random number of slots N x OBSERVATION_SLOT_DURATION us"""
-		sensing_proc = self.env.process(self.sense_channel(self.N))
-		self.channel.sensing_processes.append(sensing_proc)
-		self.N = yield sensing_proc
-		self.channel.sensing_processes.remove(sensing_proc)
-
-	def run(self):
-		"""Main process. Genrate new transmission, wait for channel to become idle and begin transmission"""
-		self.env.process(self.sync_slot_counter())
-		while True:
-			log("{:.2f}:\t {} begins new transmisson procedure".format(self.env.now, self.id))
-			
-			self.N = random.randint(0, self.cw)  # draw a random backoff
-			log("{:.2f}:\t {} gNB has drawn a random backoff counter = {}".format(self.env.now, self.id, self.N))
-			while True:
-				yield self.env.process(self.wait_prioritization_period())
-				log("{:.2f}:\t {} prioritization period has finnished".format(self.env.now, self.id, self.N))
-				yield self.env.process(self.wait_random_backoff())
-				if self.N == 0:
-					break
-				else:
-					log("{:.2f}:\t {} backoff is frozen".format(self.env.now, self.id))
-
-			# reserve channel while waiting for the next sync slot boundry
-			time_to_next_sync_slot = self.next_sync_slot_boundry - self.env.now
-			log("{:.2f}:\t {} transmiting reservation signal while waiting for a new slot boundry for the next {:.2f}".format(self.env.now, self.id, time_to_next_sync_slot))
-			reservation_signal = Transmission(self.env.now, self.env.now + time_to_next_sync_slot, time_to_next_sync_slot)
-			yield self.env.process(self.channel.occupy(reservation_signal))
-
-			trans_time = (MCOT * 1e3 - time_to_next_sync_slot) # substract time taken for transmiting reservation signal to fulfill MCOT constraint
-			transmission = Transmission(self.env.now, self.env.now + trans_time, trans_time)
-			yield self.env.process(self.transmit(transmission))
-			if not transmission.collided:
-				self.cw = CW_MIN
-				log_success("{:.2f}:\t {} transmission was successful. Current CW={}".format(self.env.now, self.id, self.cw))
-				self.successful_trans += 1
-				self.total_trans += 1
-			else:
-				if self.cw < CW_MAX:
-					self.cw = ((self.cw + 1) * 2) - 1
-				log_fail("{:.2f}:\t {} transmission resulted in a collision. Current CW={}".format(self.env.now, self.id, self.cw))
-				self.total_trans += 1
-			
-
-random.seed(RANDOM_SEED)
-
-env = simpy.Environment()
-channel = Channel(env)
-gnbs = [Gnb(env, 'gNB {}'.format(i), channel) for i in range(GNB_NUMBER)]
-
-env.run(until=(SIM_TIME*1e6))
-
-total_transmissions = 0
-successful_transmissions = 0
-
-for gnb in gnbs:
-	print("------------------------------------")
-	print(gnb.id)
-	print('Collsions: {}/{} ({:.2f}%)'.format(gnb.total_trans - gnb.successful_trans,
-		                                      gnb.total_trans,
-		                                      (1 - gnb.successful_trans / gnb.total_trans) * 100))
-	total_transmissions += gnb.total_trans
-	successful_transmissions += gnb.successful_trans
-
-print('====================================')
+import random
+import simpy
+
+
+RANDOM_SEED = 42
+SIM_TIME = 100							# Simulation time in seconds
+GNB_NUMBER = 2							# Number of gNBs/nodes
+
+DETER_PERIOD = 16						# Time which a node is required to wait at the start of prioritization period (16 us)
+OBSERVATION_SLOT_DURATION = 9			# observation slot length in microseconds
+SYNCHRONIZATION_SLOT_DURATION = 1000	# synchronization slot length in microseconds
+
+# Channel access class 1
+# M = 1 					 # fixed number of observation slots in prioritization period
+# CW_MIN = 3				 # minimum contention window size
+# CW_MAX = 7			     # maximum
+# MCOT = 2
+
+# Channel access class 2
+# M = 1
+# CW_MIN = 7
+# CW_MAX = 15
+# MCOT = 3
+
+# Channel access class 3
+# M = 2
+# CW_MIN = 15
+# CW_MAX = 63
+# MCOT = 8
+
+# Channel access class 4
+M = 7
+CW_MIN = 15
+CW_MAX = 1023
+MCOT = 8
+
+
+def log(output, end='\n'):
+	pass
+	# if 'gNB 0' in output:
+	# 	print("\033[35m" + output + "\033[0m")
+	# else:
+	# 	print(output)
+
+def log_fail(output):
+	pass
+	# print("\033[91m" + output + "\033[0m")
+
+def log_success(output):
+	pass
+	# print("\033[92m" + output + "\033[0m")
+
+class Transmission(object):
+	def __init__(self, start, airtime, rs_time = 0):
+		self.start = start       					# transmission start (including RS)
+		self.end = start + rs_time + airtime		# transmission end
+		self.airtime = airtime   					# time spent on sending data
+		self.rs_time = rs_time   					# time spent on sending reservation signal before data
+		self.collided = False    					# true if transmission colided with another one
+
+class Channel(object):
+	def __init__(self, env):
+		self.ongoing_transmisions = []
+		self.sensing_processes = []
+		self.env = env
+
+	def transmit(self, transmission):
+		"""Occupy channel for the duration of reservation signal and transmission duration, check for collison at the end"""
+		self.ongoing_transmisions.append(transmission)
+		for process in self.sensing_processes:
+			if process.is_alive:
+				process.interrupt()
+		yield self.env.timeout(transmission.rs_time)
+		yield self.env.timeout(transmission.airtime)
+		self.check_collision(transmission)
+		self.ongoing_transmisions.remove(transmission)
+
+	def check_collision(self, transmission):
+		"""Check if a given transmission start/end times overlapped with any of the ongoing transmissions. Take into account sending data only! (no RS)"""
+		for t in self.ongoing_transmisions:
+			if t.end > (transmission.start + transmission.rs_time) and (t.start + t.rs_time) < transmission.end and transmission is not t:
+				transmission.collided = True
+				t.collided = True
+
+	def time_until_free(self):
+		"""Return time left for the channel to become idle"""
+		max_time = 0
+		for t in self.ongoing_transmisions:
+			# if self.env.now != t.start:  # don't count transmissions which had just started (workaround for case when a few nodes begin transmission at the same time. One will always start before the others :/)
+			time_left = t.end - self.env.now
+			if time_left > max_time:
+				max_time = time_left
+		return max_time
+
+
+class Gnb(object):
+	def __init__(self, env, id, channel):
+		self.env = env
+		self.channel = channel
+		self.id = id
+		self.cw = CW_MIN				# current contention window size
+		self.N = None					# backoff counter
+		self.next_sync_slot_boundry = 0	# nex synchronization slot boundry
+		self.successful_trans = 0		# number of successful transmissions
+		self.total_trans = 0			# total number of transmissions
+		self.total_airtime = 0          # time spent on transmiting data
+
+		self.env.process(self.run())
+
+	def sync_slot_counter(self):
+		"""Process responsible for keeping the next sync slot boundry timestamp"""
+		while True:
+			self.next_sync_slot_boundry += SYNCHRONIZATION_SLOT_DURATION
+			# log_fail("{:.2f}:\t {} SYNC SLOT BOUNDRY NOW".format(self.env.now, self.id))
+			yield self.env.timeout(SYNCHRONIZATION_SLOT_DURATION)
+
+	def wait_for_idle_channel(self):
+		"""Wait until the channel is sensed idle"""
+		waiting_time = self.channel.time_until_free()
+		while waiting_time != 0:
+			log("{:.2f}:\t {} is sensing channel busy (for at least {:.2f})".format(self.env.now, self.id, waiting_time))
+			yield self.env.timeout(waiting_time)
+			waiting_time = self.channel.time_until_free() # in case a new transmission started check again
+
+	def sense_channel(self, slots_to_wait):
+		"""Wait for the duration of slots_to_wait x OBSERVATION_SLOT_DURATION. Return remaining slots (0 if procedure was successful)"""
+		try:
+			while slots_to_wait > 0:
+				yield self.env.timeout(OBSERVATION_SLOT_DURATION)
+				slots_to_wait -= 1
+				# log("{:.2f}:\t {} Channel idle for the duration of a single observation slot, remaining slots: {}".format(self.env.now, self.id, slots_to_wait))
+		except simpy.Interrupt:
+			pass  # if the procedure was interrupted by the start of a new transmission retrun remaining slots
+		return slots_to_wait
+
+	def wait_prioritization_period(self):
+		"""Wait initial 16 us + m x OBSERVATION_SLOT_DURATION us"""
+		m = M
+		while m > 0:  # if m == 0 continue to backoff
+			yield self.env.process(self.wait_for_idle_channel())
+			log("{:.2f}:\t {} Channel is now idle, waiting the duration of the deter period ({:.2f})".format(self.env.now, self.id, DETER_PERIOD))
+			yield self.env.timeout(DETER_PERIOD)
+			if self.channel.time_until_free() == 0:
+				log("{:.2f}:\t {} Checking the channel after deter period: IDLE - wait {} observation slots".format(self.env.now, self.id, M))
+			else:
+				log("{:.2f}:\t {} Checking the channel after deter period: BUSY - wait for idle channel".format(self.env.now, self.id))
+				continue  # start the whole proces over again
+
+			sensing_proc = self.env.process(self.sense_channel(M))
+			self.channel.sensing_processes.append(sensing_proc)  # let the channel know that there is a process sensing it
+			m = yield sensing_proc
+			self.channel.sensing_processes.remove(sensing_proc)
+			if m != 0:
+				log("{:.2f}:\t {} Channel BUSY - prioritezation period failed.".format(self.env.now, self.id, slots_to_wait))
+	
+	def wait_random_backoff(self):
+		"""Wait random number of slots N x OBSERVATION_SLOT_DURATION us"""
+		sensing_proc = self.env.process(self.sense_channel(self.N))
+		self.channel.sensing_processes.append(sensing_proc)
+		self.N = yield sensing_proc
+		self.channel.sensing_processes.remove(sensing_proc)
+
+	def run(self):
+		"""Main process. Genrate new transmission, wait for channel to become idle and begin transmission"""
+		self.env.process(self.sync_slot_counter())
+		while True:
+			log("{:.2f}:\t {} begins new transmisson procedure".format(self.env.now, self.id))
+			
+			self.N = random.randint(0, self.cw)  # draw a random backoff
+			log("{:.2f}:\t {} gNB has drawn a random backoff counter = {}".format(self.env.now, self.id, self.N))
+			while True:
+				yield self.env.process(self.wait_prioritization_period())
+				log("{:.2f}:\t {} prioritization period has finnished".format(self.env.now, self.id, self.N))
+				yield self.env.process(self.wait_random_backoff())
+				if self.N == 0:
+					break
+				else:
+					log("{:.2f}:\t {} Channel BUSY - backoff is frozen. Remaining slots: {}".format(self.env.now, self.id, self.N))
+
+			time_to_next_sync_slot = self.next_sync_slot_boundry - self.env.now  # calculate time needed for reservation signal / gap
+			time_to_next_sync_slot = 0
+			trans_time = (MCOT * 1e3 - time_to_next_sync_slot) # use the rest of MCOT to transmit data
+			self.total_airtime += trans_time
+			transmission = Transmission(self.env.now, trans_time, time_to_next_sync_slot)
+			log("{:.2f}:\t {} is now occupying the channel for the next {:.2f} (RS={:.2f})".format(self.env.now,
+																					   self.id,
+																					   transmission.end - transmission.start,
+																					   transmission.rs_time))
+			yield self.env.process(self.channel.transmit(transmission))
+			log("{:.2f}:\t {} frees the channel".format(self.env.now, self.id))
+			if not transmission.collided:
+				self.cw = CW_MIN
+				log_success("{:.2f}:\t {} transmission was successful. Current CW={}".format(self.env.now, self.id, self.cw))
+				self.successful_trans += 1
+				self.total_trans += 1
+			else:
+				if self.cw < CW_MAX:
+					self.cw = ((self.cw + 1) * 2) - 1
+				log_fail("{:.2f}:\t {} transmission resulted in a collision. Current CW={}".format(self.env.now, self.id, self.cw))
+				self.total_trans += 1
+			
+
+random.seed(RANDOM_SEED)
+
+env = simpy.Environment()
+channel = Channel(env)
+gnbs = [Gnb(env, 'gNB {}'.format(i), channel) for i in range(GNB_NUMBER)]
+
+env.run(until=(SIM_TIME*1e6))
+
+total_transmissions = 0
+successful_transmissions = 0
+
+for gnb in gnbs:
+	print("------------------------------------")
+	print(gnb.id)
+	print('Collsions: {}/{} ({:.2f}%)'.format(gnb.total_trans - gnb.successful_trans,
+		                                      gnb.total_trans,
+		                                      (1 - gnb.successful_trans / gnb.total_trans) * 100))
+	total_transmissions += gnb.total_trans
+	successful_transmissions += gnb.successful_trans
+
+print('====================================')
 print('\nMean colission probablility: {:.4f}'.format(1 - (successful_transmissions / total_transmissions)))